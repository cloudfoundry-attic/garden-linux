--- conflicted
+++ resolved
@@ -95,14 +95,6 @@
 	spawnPath := path.Join(p.containerPath, "bin", "iodaemon")
 	processSock := path.Join(p.containerPath, "processes", fmt.Sprintf("%d.sock", p.ID()))
 
-	spawnR, err := spawn.StdoutPipe()
-	if err != nil {
-		ready <- err
-		return
-	}
-
-<<<<<<< HEAD
-=======
 	spawn := &exec.Cmd{
 		Env: cmd.Env,
 
@@ -118,11 +110,15 @@
 			cmd.Path,
 		}, cmd.Args...),
 
-		Stdin:  cmd.Stdin,
-		Stdout: spawnW,
-	}
-
->>>>>>> d78ce302
+		Stdin: cmd.Stdin,
+	}
+
+	spawnR, err := spawn.StdoutPipe()
+	if err != nil {
+		ready <- err
+		return
+	}
+
 	spawnOut := bufio.NewReader(spawnR)
 
 	err = p.runner.Background(spawn)
