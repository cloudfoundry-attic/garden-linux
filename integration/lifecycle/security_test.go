package lifecycle_test

import (
	"fmt"
	"os"
	"strings"
	"time"

	"github.com/cloudfoundry-incubator/garden"

	. "github.com/onsi/ginkgo"
	. "github.com/onsi/gomega"
	"github.com/onsi/gomega/gbytes"
)

var _ = Describe("Security", func() {
	Describe("Isolating PIDs", func() {
		It("isolates processes so that only process from inside the container are visible", func() {
			client = startGarden()
			container, err := client.Create(garden.ContainerSpec{})
			Expect(err).ToNot(HaveOccurred())

			_, err = container.Run(garden.ProcessSpec{
				User: "vcap",
				Path: "sleep",
				Args: []string{"989898"},
			}, garden.ProcessIO{
				Stdout: GinkgoWriter,
				Stderr: GinkgoWriter,
			})
			Expect(err).ToNot(HaveOccurred())

<<<<<<< HEAD
			Eventually(func() []string {
				psout := gbytes.NewBuffer()
				ps, err := container.Run(garden.ProcessSpec{
					Path: "sh",
					Args: []string{"-c", "ps -a"},
				}, garden.ProcessIO{
					Stdout: psout,
					Stderr: GinkgoWriter,
				})
				Expect(err).ToNot(HaveOccurred())

				Expect(ps.Wait()).To(Equal(0))
				return strings.Split(string(psout.Contents()), "\n")
			}).Should(HaveLen(6)) // header, wshd, sleep, sh, ps, \n
=======
			psout := gbytes.NewBuffer()
			ps, err := container.Run(garden.ProcessSpec{
				User: "vcap",
				Path: "sh",
				Args: []string{"-c", "ps -a"},
			}, garden.ProcessIO{
				Stdout: psout,
				Stderr: GinkgoWriter,
			})
			Expect(err).ToNot(HaveOccurred())

			Expect(ps.Wait()).To(Equal(0))
			Expect(strings.Split(string(psout.Contents()), "\n")).To(HaveLen(6)) // header, wshd, sleep, sh, ps, \n
>>>>>>> b0ac36b7
		})
	})

	Context("with a empty rootfs", func() {
		var emptyRootFSPath string

		BeforeEach(func() {
			emptyRootFSPath = os.Getenv("GARDEN_EMPTY_TEST_ROOTFS")

			if emptyRootFSPath == "" {
				Fail("GARDEN_EMPTY_TEST_ROOTFS undefined;")
			}

			client = startGarden()
		})

		It("runs a statically compiled executable in the container", func() {
			container, err := client.Create(
				garden.ContainerSpec{
					RootFSPath: emptyRootFSPath,
				},
			)
			Expect(err).ToNot(HaveOccurred())

			stdout := gbytes.NewBuffer()
			stderr := gbytes.NewBuffer()
			process, err := container.Run(
				garden.ProcessSpec{
					User: "vcap",
					Path: "/hello",
				},
				garden.ProcessIO{
					Stdout: stdout,
					Stderr: stderr,
				},
			)
			Expect(err).ToNot(HaveOccurred())

			exitStatus, err := process.Wait()
			Expect(err).ToNot(HaveOccurred())
			Expect(exitStatus).To(Equal(0))

			Expect(string(stdout.Contents())).To(Equal("hello from stdout"))
			Expect(string(stderr.Contents())).To(Equal("hello from stderr"))
		})
	})

	Describe("Denying access to network ranges", func() {
		var (
			blockedListener   garden.Container
			blockedListenerIP string = fmt.Sprintf("11.0.%d.1", GinkgoParallelNode())

			unblockedListener   garden.Container
			unblockedListenerIP string = fmt.Sprintf("11.1.%d.1", GinkgoParallelNode())

			allowedListener   garden.Container
			allowedListenerIP string = fmt.Sprintf("11.2.%d.1", GinkgoParallelNode())

			sender garden.Container
		)

		BeforeEach(func() {
			client = startGarden(
				"-denyNetworks", strings.Join([]string{
					blockedListenerIP + "/32",
					allowedListenerIP + "/32",
				}, ","),
				"-allowNetworks", allowedListenerIP+"/32",
			)

			var err error

			// create a listener to which we deny network access
			blockedListener, err = client.Create(garden.ContainerSpec{Network: blockedListenerIP + "/30"})
			Expect(err).ToNot(HaveOccurred())
			blockedListenerIP = containerIP(blockedListener)

			// create a listener to which we do not deny access
			unblockedListener, err = client.Create(garden.ContainerSpec{Network: unblockedListenerIP + "/30"})
			Expect(err).ToNot(HaveOccurred())
			unblockedListenerIP = containerIP(unblockedListener)

			// create a listener to which we exclicitly allow access
			allowedListener, err = client.Create(garden.ContainerSpec{Network: allowedListenerIP + "/30"})
			Expect(err).ToNot(HaveOccurred())
			allowedListenerIP = containerIP(allowedListener)

			// create a container with the new deny network configuration
			sender, err = client.Create(garden.ContainerSpec{})
			Expect(err).ToNot(HaveOccurred())

		})

		AfterEach(func() {
			err := client.Destroy(sender.Handle())
			Expect(err).ToNot(HaveOccurred())

			err = client.Destroy(blockedListener.Handle())
			Expect(err).ToNot(HaveOccurred())

			err = client.Destroy(unblockedListener.Handle())
			Expect(err).ToNot(HaveOccurred())

			err = client.Destroy(allowedListener.Handle())
			Expect(err).ToNot(HaveOccurred())
		})

		runInContainer := func(container garden.Container, script string) garden.Process {
			process, err := container.Run(garden.ProcessSpec{
				User: "vcap",
				Path: "sh",
				Args: []string{"-c", script},
			}, garden.ProcessIO{
				Stdout: GinkgoWriter,
				Stderr: GinkgoWriter,
			})
			Expect(err).ToNot(HaveOccurred())

			return process
		}

		It("makes that block of ip addresses inaccessible to the container", func() {
			runInContainer(blockedListener, "nc -l 0.0.0.0:12345")
			runInContainer(unblockedListener, "nc -l 0.0.0.0:12345")
			runInContainer(allowedListener, "nc -l 0.0.0.0:12345")

			// a bit of time for the listeners to start, since they block
			time.Sleep(time.Second)

			process := runInContainer(
				sender,
				fmt.Sprintf("echo hello | nc -w 1 %s 12345", blockedListenerIP),
			)
			Expect(process.Wait()).To(Equal(1))

			process = runInContainer(
				sender,
				fmt.Sprintf("echo hello | nc -w 1 %s 12345", unblockedListenerIP),
			)
			Expect(process.Wait()).To(Equal(0))

			process = runInContainer(
				sender,
				fmt.Sprintf("echo hello | nc -w 1 %s 12345", allowedListenerIP),
			)
			Expect(process.Wait()).To(Equal(0))
		})
	})
})<|MERGE_RESOLUTION|>--- conflicted
+++ resolved
@@ -30,10 +30,10 @@
 			})
 			Expect(err).ToNot(HaveOccurred())
 
-<<<<<<< HEAD
 			Eventually(func() []string {
 				psout := gbytes.NewBuffer()
 				ps, err := container.Run(garden.ProcessSpec{
+					User: "vcap",
 					Path: "sh",
 					Args: []string{"-c", "ps -a"},
 				}, garden.ProcessIO{
@@ -45,21 +45,6 @@
 				Expect(ps.Wait()).To(Equal(0))
 				return strings.Split(string(psout.Contents()), "\n")
 			}).Should(HaveLen(6)) // header, wshd, sleep, sh, ps, \n
-=======
-			psout := gbytes.NewBuffer()
-			ps, err := container.Run(garden.ProcessSpec{
-				User: "vcap",
-				Path: "sh",
-				Args: []string{"-c", "ps -a"},
-			}, garden.ProcessIO{
-				Stdout: psout,
-				Stderr: GinkgoWriter,
-			})
-			Expect(err).ToNot(HaveOccurred())
-
-			Expect(ps.Wait()).To(Equal(0))
-			Expect(strings.Split(string(psout.Contents()), "\n")).To(HaveLen(6)) // header, wshd, sleep, sh, ps, \n
->>>>>>> b0ac36b7
 		})
 	})
 
