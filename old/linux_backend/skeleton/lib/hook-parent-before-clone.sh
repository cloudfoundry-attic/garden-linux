--- conflicted
+++ resolved
@@ -9,13 +9,14 @@
 
 source ./etc/config
 
-<<<<<<< HEAD
 if [ -n "$USE_GSH_GSHD" ]
 then
   mkdir -p $rootfs_path/sbin
   cp lib/proc_starter $rootfs_path/sbin/proc_starter
+  cp bin/initd $rootfs_path/sbin/initd
   cp etc/config $rootfs_path/etc/config
   chown $root_uid:$root_uid $rootfs_path/sbin/proc_starter
+  chown $root_uid:$root_uid $rootfs_path/sbin/initd
   chown $root_uid:$root_uid $rootfs_path/etc/config
 
   mkdir -p $rootfs_path/dev/pts
@@ -41,23 +42,4 @@
   chown $root_uid:$root_uid $rootfs_path/dev/pts
   mount -n -t devpts -o newinstance,ptmxmode=0666 devpts $rootfs_path/dev/pts
   mkdir -p $rootfs_path/dev/shm
-fi
-=======
-mkdir -p $rootfs_path/sbin
-cp lib/proc_starter $rootfs_path/sbin/proc_starter
-cp bin/initd $rootfs_path/sbin/initd
-cp etc/config $rootfs_path/etc/config
-chown $root_uid:$root_uid $rootfs_path/sbin/proc_starter
-chown $root_uid:$root_uid $rootfs_path/sbin/initd
-chown $root_uid:$root_uid $rootfs_path/etc/config
-
-mkdir -p $rootfs_path/dev/pts
-mount -n -t devpts -o newinstance,ptmxmode=0666 devpts $rootfs_path/dev/pts
-ln -s /dev/pts/ptmx $rootfs_path/dev/ptmx
-chown $root_uid:$root_uid $rootfs_path/dev/ptmx
-
-# hack to ensure proc is owned by correct user until translation
-mkdir -p $rootfs_path/proc
-chown $root_uid:$root_uid $rootfs_path/proc
-chmod 777 /tmp
->>>>>>> 5287da8b
+fi